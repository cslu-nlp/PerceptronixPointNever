--- conflicted
+++ resolved
@@ -539,17 +539,10 @@
             gold = PPNChunker.to_tree(sentence)
             hypothesis = self.parse(gold.leaves())
             cnk_score.score(gold, hypothesis)
-<<<<<<< HEAD
         print 'Accuracy:  {:.04}'.format(cnk_score.accuracy())
         print 'Precision: {:.04}'.format(cnk_score.precision())
         print 'Recall:    {:.04}'.format(cnk_score.recall())
         print 'F-score:   {:.04}'.format(cnk_score.f_measure())
-=======
-        print 'Accuracy: {:.04}'.format(cnk_score.accuracy())
-        print 'Precision: {:.04}'.format(cnk_score.precision())
-        print 'Recall: {:.04}'.format(cnk_score.recall())
-        print 'F-score: {:.04}'.format(cnk_score.f_measure())
->>>>>>> 7bc31c7c
 
     # corpus readers
 
